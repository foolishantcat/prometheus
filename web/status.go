// Copyright 2013 The Prometheus Authors
// Licensed under the Apache License, Version 2.0 (the "License");
// you may not use this file except in compliance with the License.
// You may obtain a copy of the License at
//
// http://www.apache.org/licenses/LICENSE-2.0
//
// Unless required by applicable law or agreed to in writing, software
// distributed under the License is distributed on an "AS IS" BASIS,
// WITHOUT WARRANTIES OR CONDITIONS OF ANY KIND, either express or implied.
// See the License for the specific language governing permissions and
// limitations under the License.

package web

import (
	"net/http"
	"sync"
	"time"

	"github.com/prometheus/prometheus/retrieval"
	"github.com/prometheus/prometheus/rules"
)

// PrometheusStatusHandler implements http.Handler.
type PrometheusStatusHandler struct {
	mu sync.RWMutex

	BuildInfo   map[string]string
	Config      string
	Flags       map[string]string
<<<<<<< HEAD
	RuleManager manager.RuleManager
	TargetPools func() map[string][]retrieval.Target
=======
	RuleManager *rules.Manager
	TargetPools map[string]*retrieval.TargetPool
>>>>>>> 4234a45d

	Birth      time.Time
	PathPrefix string
}

// TargetStateToClass returns a map of TargetState to the name of a Bootstrap CSS class.
func (h *PrometheusStatusHandler) TargetStateToClass() map[retrieval.TargetState]string {
	return map[retrieval.TargetState]string{
		retrieval.Unknown:   "warning",
		retrieval.Healthy:   "success",
		retrieval.Unhealthy: "danger",
	}
}

func (h *PrometheusStatusHandler) ServeHTTP(w http.ResponseWriter, r *http.Request) {
	executeTemplate(w, "status", h, h.PathPrefix)
}<|MERGE_RESOLUTION|>--- conflicted
+++ resolved
@@ -26,16 +26,12 @@
 type PrometheusStatusHandler struct {
 	mu sync.RWMutex
 
-	BuildInfo   map[string]string
-	Config      string
-	Flags       map[string]string
-<<<<<<< HEAD
-	RuleManager manager.RuleManager
+	BuildInfo map[string]string
+	Config    string
+	Flags     map[string]string
+
+	RuleManager *rules.Manager
 	TargetPools func() map[string][]retrieval.Target
-=======
-	RuleManager *rules.Manager
-	TargetPools map[string]*retrieval.TargetPool
->>>>>>> 4234a45d
 
 	Birth      time.Time
 	PathPrefix string
